--- conflicted
+++ resolved
@@ -133,23 +133,14 @@
    docker build -t osaa-mvp .
    ```
 
-<<<<<<< HEAD
-###### Testing Configuration
-To verify your environment settings before running the pipeline:
-```bash
-docker compose run --rm pipeline config_test
-```
-This will output all configured paths and S3 locations based on your environment settings. The container uses the environment variables from your `.env` file.
-=======
 ### Environment Configuration
 The pipeline supports different execution environments controlled through environment variables.
 The main variables that control behavior are:
 - TARGET: Controls both S3 paths and SQLMesh environments (`dev`, `int`, `prod`). Default is `dev`
 - USERNAME: Used for S3 paths in `dev` environment. Default is `default`
 - GATEWAY: Used to specify whether to use a managed postgres database for SQLMesh's state connection. Possible values are `local` or `shared_state`. Default is `local`, which uses duckdb as the state connection.
->>>>>>> fd2a6016
-
-######  Default Execution
+
+####  Standard Execution
 Run the complete pipeline with default settings:
 ```bash
 docker compose up
@@ -209,7 +200,6 @@
 ```
 
 If you specified your gateway in `.env` file to use a shared database for SQLMesh's state.
-<<<<<<< HEAD
 
 ##### Invoke Using cli tools and the `justfile`
 
@@ -244,8 +234,6 @@
 3. Run the desired process using the appropriate `just` command. You can see all commands by running `just --list`
 
 Common `just` commands:
-=======
->>>>>>> fd2a6016
 
 ```bash
 just ingest    # Run the ingestion process
