--- conflicted
+++ resolved
@@ -6,34 +6,20 @@
 
 import os
 import re
-<<<<<<< HEAD
-=======
-from typing import Dict, Optional
-
+
+import boto3
 import duckdb
-
-import pipeline.config as config
-from pipeline.utils import s3_init, setup_logger
->>>>>>> fd2a6016
-
-import duckdb
-import boto3
 from botocore.exceptions import ClientError, NoCredentialsError
 
+from pipeline.config import ENABLE_S3_UPLOAD, LANDING_AREA_FOLDER, RAW_DATA_DIR, S3_BUCKET_NAME
+from pipeline.exceptions import (
+    FileConversionError,
+    IngestError,
+    S3ConfigurationError,
+    S3OperationError,
+)
 from pipeline.logging_config import create_logger, log_exception
-from pipeline.exceptions import (
-    S3OperationError, 
-    IngestError, 
-    FileConversionError, 
-    S3ConfigurationError
-)
 from pipeline.utils import s3_init
-from pipeline.config import (
-    ENABLE_S3_UPLOAD, 
-    S3_BUCKET_NAME, 
-    LANDING_AREA_FOLDER, 
-    RAW_DATA_DIR
-)
 
 # Initialize logger
 logger = create_logger(__name__)
@@ -60,9 +46,8 @@
         Sets up a DuckDB connection and optionally initializes an S3 session
         based on the configuration settings.
         """
-<<<<<<< HEAD
         logger.info("Initializing Ingest Process")
-        
+
         self.con = duckdb.connect()
         if ENABLE_S3_UPLOAD:
             logger.info("Initializing S3 client...")
@@ -76,29 +61,8 @@
     def setup_s3_secret(self):
         """
         Set up the S3 secret in DuckDB for S3 access.
-        
+
         :raises S3ConfigurationError: If there are issues setting up S3 secret
-=======
-        logger.info("🚀 Initializing Ingest Process")
-        logger.info(f"   Database Path: {config.DB_PATH}")
-        logger.info(f"   S3 Upload Enabled: {config.ENABLE_S3_UPLOAD}")
-
-        self.con = duckdb.connect(config.DB_PATH)
-        if config.ENABLE_S3_UPLOAD:
-            logger.info("   Initializing S3 client...")
-            self.s3_client, self.session = s3_init(return_session=True)
-            logger.info("   ✅ S3 Client Initialized")
-        else:
-            logger.warning("   ⚠️ S3 upload is disabled")
-            self.s3_client = None
-            self.session = None
-
-    def setup_s3_secret(self) -> None:
-        """Set up the S3 secret in DuckDB for S3 access.
-
-        Creates a DuckDB secret with AWS credentials if S3 upload is enabled.
-        Logs the setup process and any potential errors.
->>>>>>> fd2a6016
         """
         if not ENABLE_S3_UPLOAD:
             logger.info("S3 upload disabled, skipping S3 secret setup")
@@ -112,30 +76,20 @@
             region = self.session.region_name
             credentials = self.session.get_credentials().get_frozen_credentials()
 
-<<<<<<< HEAD
             if not all([credentials.access_key, credentials.secret_key, region]):
                 raise S3ConfigurationError("Incomplete S3 credentials")
 
-            self.con.sql(f"""
-            CREATE SECRET IF NOT EXISTS my_s3_secret (
-=======
             self.con.sql(
                 f"""
-            CREATE SECRET my_s3_secret (
->>>>>>> fd2a6016
+            CREATE SECRET IF NOT EXISTS my_s3_secret (
                 TYPE S3,
                 KEY_ID '{credentials.access_key}',
                 SECRET '{credentials.secret_key}',
                 REGION '{region}'
             );
-<<<<<<< HEAD
-            """)
-            logger.info("S3 secret setup in DuckDB successfully.")
-=======
             """
             )
-            logger.info("S3 secret setup in DuckDB.")
->>>>>>> fd2a6016
+            logger.info("S3 secret setup in DuckDB successfully.")
 
         except (NoCredentialsError, ClientError) as e:
             error_msg = f"AWS Credentials Error: {e}"
@@ -147,96 +101,48 @@
     ) -> None:
         """Convert a CSV file to Parquet and optionally upload it to S3.
 
-<<<<<<< HEAD
         :param local_file_path: Path to the local CSV file
         :param s3_file_path: S3 path to upload the Parquet file
         :raises FileConversionError: If file conversion or upload fails
         """
         try:
             # Extract table name from filename
-            table_name = re.search(r'[^/]+(?=\.)', local_file_path)
-            table_name = table_name.group(0).replace('-','_') if table_name else "UNNAMED"
-            fully_qualified_name = 'source.' + table_name
+            table_name = re.search(r"[^/]+(?=\.)", local_file_path)
+            table_name = table_name.group(0).replace("-", "_") if table_name else "UNNAMED"
+            fully_qualified_name = "source." + table_name
 
             self.con.sql("CREATE SCHEMA IF NOT EXISTS source")
             self.con.sql(f"DROP TABLE IF EXISTS {fully_qualified_name}")
-            self.con.sql(f"""
+            self.con.sql(
+                f"""
                 CREATE TABLE {fully_qualified_name} AS
-                SELECT * 
+                SELECT *
                 FROM read_csv('{local_file_path}', header = true)
-            """)
+            """
+            )
 
             logger.info(f"Successfully created table {fully_qualified_name}")
-            
-            self.con.sql(f"""
+
+            self.con.sql(
+                f"""
                 COPY (SELECT * FROM {fully_qualified_name})
                 TO '{s3_file_path}'
                 (FORMAT PARQUET)
-            """)
-=======
-        Args:
-            local_file_path: Path to the local CSV file.
-            s3_file_path: Optional S3 file path for the output Parquet file.
-        """
-        try:
-            table_name_match = re.search(r"[^/]+(?=\.)", local_file_path)
-            table_name = (
-                table_name_match.group(0).replace("-", "_") if table_name_match else "UNNAMED"
+            """
             )
-            fully_qualified_name = "source." + table_name
-
-            self.con.sql("CREATE SCHEMA IF NOT EXISTS source")
-
-            # Use parameterized query to prevent SQL injection
-            drop_table_query = "DROP TABLE IF EXISTS ?"
-            create_table_query = """
-                CREATE TABLE ? AS
-                SELECT *
-                FROM read_csv(?, header = true)
-            """
-            copy_table_query = """
-                COPY (SELECT * FROM ?)
-                TO ?
-                (FORMAT PARQUET)
-            """
-
-            self.con.execute(drop_table_query, [fully_qualified_name])
-            self.con.execute(create_table_query, [fully_qualified_name, local_file_path])
-
-            logger.info(f"Successfully created table {fully_qualified_name}")
->>>>>>> fd2a6016
-
-            if s3_file_path:
-                self.con.execute(copy_table_query, [fully_qualified_name, s3_file_path])
-                logger.info(
-                    f"Successfully converted and uploaded {local_file_path} to {s3_file_path}"
-                )
-            else:
-                logger.info(f"Successfully converted {local_file_path}")
+
+            logger.info(f"Successfully converted and uploaded {local_file_path} to {s3_file_path}")
 
         except FileNotFoundError as e:
             logger.error(f"File not found error: {e}")
             raise FileConversionError(str(e))
         except Exception as e:
-<<<<<<< HEAD
             logger.error(f"Unexpected error in file conversion: {e}")
             raise FileConversionError(f"Conversion failed: {e}")
 
     def generate_file_to_s3_folder_mapping(self, raw_data_dir: str) -> dict:
         """
         Generate mapping of local files to their respective S3 folders.
-=======
-            logger.error(
-                f"Error converting and uploading {local_file_path} to S3: {e}",
-                exc_info=True,
-            )
-            raise
-
-    def generate_file_to_s3_folder_mapping(self, raw_data_dir: str) -> Dict[str, str]:
-        """Generate mapping of local files to their respective S3 folders.
->>>>>>> fd2a6016
-
-        Excludes any folder and file that starts with symbols.
 
         Args:
             raw_data_dir: The base directory containing raw data subfolders.
@@ -255,16 +161,15 @@
 
             # Get the relative path of the current subdirectory
             rel_subdir = os.path.relpath(subdir, raw_data_dir)
-            
+
             for file in files:
                 # Skip files starting with symbols
-                if not re.match(symbols, file) and file.endswith('.csv'):
-                    file_to_s3_folder_mapping[file] = rel_subdir if rel_subdir != '.' else ''
+                if not re.match(symbols, file) and file.endswith(".csv"):
+                    file_to_s3_folder_mapping[file] = rel_subdir if rel_subdir != "." else ""
 
         logger.info(f"Generated file mapping: {file_to_s3_folder_mapping}")
         return file_to_s3_folder_mapping
 
-<<<<<<< HEAD
     def convert_and_upload_files(self):
         """
         Convert CSV files to Parquet and optionally upload them to S3.
@@ -273,79 +178,31 @@
             file_mapping = self.generate_file_to_s3_folder_mapping(RAW_DATA_DIR)
             for file_name_csv, s3_sub_folder in file_mapping.items():
                 local_file_path = os.path.join(RAW_DATA_DIR, s3_sub_folder, file_name_csv)
-                
+
                 # Convert filename to Parquet
                 file_name_pq = f"{os.path.splitext(file_name_csv)[0]}.parquet"
 
-                s3_file_path = f's3://{S3_BUCKET_NAME}/{LANDING_AREA_FOLDER}/{s3_sub_folder}/{file_name_pq}'
+                s3_file_path = (
+                    f"s3://{S3_BUCKET_NAME}/{LANDING_AREA_FOLDER}/{s3_sub_folder}/{file_name_pq}"
+                )
                 logger.info(f"Uploading to S3: {s3_file_path}")
-=======
-    def convert_and_upload_files(self) -> None:
-        """Convert CSV files to Parquet and optionally upload them to S3.
-
-        Generates a file mapping, processes each file, and converts it to Parquet.
-        Uploads to S3 if enabled in the configuration.
-        """
-        try:
-            logger.info("🔄 Starting File Conversion and Upload Process")
-            logger.info(f"   Raw Data Directory: {config.RAW_DATA_DIR}")
-            logger.info(f"   S3 Bucket: {config.S3_BUCKET_NAME}")
-            logger.info(f"   Landing Area Folder: {config.LANDING_AREA_FOLDER}")
-
-            file_mapping = self.generate_file_to_s3_folder_mapping(config.RAW_DATA_DIR)
-
-            logger.info(f"📊 Found {len(file_mapping)} files to process")
-
-            for file_name_csv, s3_sub_folder in file_mapping.items():
-                local_file_path = os.path.join(config.RAW_DATA_DIR, s3_sub_folder, file_name_csv)
-
-                # Only set up S3 path if uploads are enabled
-                s3_file_path = None
-                if config.ENABLE_S3_UPLOAD:
-                    file_name_pq = f"{os.path.splitext(file_name_csv)[0]}.parquet"
-
-                    s3_file_path = (
-                        f"s3://{config.S3_BUCKET_NAME}/"
-                        f"{config.LANDING_AREA_FOLDER}/{s3_sub_folder}/{file_name_pq}"
-                    )
-                    logger.info(f"📤 Preparing S3 upload for: {s3_file_path}")
-                else:
-                    logger.warning("   ⚠️ S3 upload disabled, skipping S3 path generation")
-
-                logger.info(f"🔍 Processing local file: {local_file_path}")
->>>>>>> fd2a6016
 
                 if os.path.isfile(local_file_path):
                     self.convert_csv_to_parquet_and_upload(local_file_path, s3_file_path)
                 else:
-<<<<<<< HEAD
-                    logger.warning(f'File not found: {local_file_path}')
-            
+                    logger.warning(f"File not found: {local_file_path}")
+
             logger.info("Ingestion process completed successfully.")
-            
-=======
-                    logger.warning(f"❌ File not found: {local_file_path}")
-
-            logger.info("✅ Ingestion process completed successfully!")
-
->>>>>>> fd2a6016
+
         except Exception as e:
             logger.error(f"❌ Error during file ingestion: {e}")
             raise
 
-<<<<<<< HEAD
     def run(self):
         """
         Main method to run the ingestion process.
 
         :raises IngestError: If the entire ingestion process fails
-=======
-    def run(self) -> None:
-        """Run the entire ingestion process.
-
-        Sets up S3 secret and converts/uploads files, ensuring the database
-        connection is closed after processing.
->>>>>>> fd2a6016
         """
         try:
             # Setup S3 secret if enabled
@@ -360,17 +217,11 @@
             log_exception(logger, e, {"context": "Ingest process"})
             raise IngestError(error_msg)
 
-<<<<<<< HEAD
-if __name__ == '__main__':
+
+if __name__ == "__main__":
     try:
         ingest_process = Ingest()
         ingest_process.run()
     except Exception as e:
         logger.error(f"Ingestion process failed: {e}")
-        exit(1)
-=======
-
-if __name__ == "__main__":
-    ingest_process = Ingest()
-    ingest_process.run()
->>>>>>> fd2a6016
+        exit(1)