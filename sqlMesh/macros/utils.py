from sqlmesh import macro
import re
from constants import SQLMESH_DIR
import os
<<<<<<< HEAD
from typing import Union, List, Optional
=======
from sqlmesh.core.macros import macro, MacroEvaluator
from sqlglot import exp
import typing as t
>>>>>>> 899cb039


def _convert_duckdb_type_to_ibis(duckdb_type):
    # Convert to string and uppercase for consistency
    type_str = str(duckdb_type).upper()

    # Extract base type by removing anything after '(' if it exists
    # Handling dtype such as DECIMAL(18,3)
    base_type = type_str.split("(")[0].strip()

    type_mapping = {
        "TEXT": "String",
        "VARCHAR": "String",
        "CHAR": "String",
        "INT": "Int",
        "INTEGER": "Int",
        "BIGINT": "Int",
        "DECIMAL": "Decimal",
        "NUMERIC": "Decimal",
    }
    return type_mapping.get(base_type, "String")  # Default to String if unknown


@macro()
def get_sql_model_schema(evaluator, sql_file_name, folder_path_from_models_folder):
    """Get schema from a SQL model file.

    Args:
        evaluator: SQLMesh evaluator instance
        sql_file_name: Name of the SQL file without extension
        folder_path_from_models_folder: Path from models folder (e.g. 'edu' or 'wdi')
                                      The path should match the source data folder
    """
    file_path = f"{SQLMESH_DIR}/models/sources/{folder_path_from_models_folder}/{sql_file_name.lower()}.sql"
    with open(file_path, "r") as file:
        sql_content = file.read()

    # Regular expression to match the MODEL section
    model_pattern = re.compile(
        r"MODEL\s*\([\s\S]*?columns\s*\(\s*([\s\S]*?)\s*\)[\s\S]*?\)", re.IGNORECASE
    )
    match = model_pattern.search(sql_content)

    if not match:
        return {}

    columns_section = match.group(1)

    # Regular expression to extract column name and type
    # This pattern now accounts for column names with spaces, assuming they are quoted
    column_pattern = re.compile(r'"?([\w\s]+)"?\s+(\w+)', re.IGNORECASE)
    columns = column_pattern.findall(columns_section)

    # Convert list of tuples to dictionary
    columns_dict = {
        name.strip().lower(): _convert_duckdb_type_to_ibis(str(col_type))
        for name, col_type in columns
    }

    return columns_dict


@macro()
def s3_read(
    evaluator: t.Any, subfolder_filename: t.Union[str, exp.Expression]
) -> exp.Literal:
    """Generate S3 path for reading data from the landing zone.

    Args:
        evaluator: SQLMesh macro evaluator
        subfolder_filename: Subfolder and filename without extension (e.g. 'edu/OPRI_LABEL')

    Returns:
        S3 path as SQLGlot string literal
        Example: 's3://bucket/dev/dev_user/landing/edu/OPRI_LABEL.parquet'

    Environment:
        S3_BUCKET_NAME (str): Bucket name (default: "unosaa-data-pipeline")
        TARGET (str): prod or dev (default: "dev")
        USERNAME (str): Used in dev paths (default: "default")
    """
    bucket = os.environ.get("S3_BUCKET_NAME", "unosaa-data-pipeline")
    target = os.environ.get("TARGET", "dev").lower()
    username = os.environ.get("USERNAME", "default").lower()

    # Construct the environment path segment
    env_path = target if target == "prod" else f"dev/{target}_{username}"

    # Convert input to string if it's a SQLGlot expression
    if isinstance(subfolder_filename, exp.Expression):
        subfolder_filename = str(subfolder_filename).strip("'")

    path = f"s3://{bucket}/{env_path}/landing/{subfolder_filename}.parquet"
    return exp.Literal.string(path)


@macro()
def s3_write(evaluator: MacroEvaluator) -> str:
    """Generate COPY statement for writing model data to the staging zone.

    Args:
        evaluator: SQLMesh macro evaluator containing model context

    Returns:
        DuckDB COPY statement
        Example: COPY (SELECT * FROM table) TO 's3://bucket/dev/staging/source/table.parquet'

    Environment:
        S3_BUCKET_NAME (str): Bucket name (default: "unosaa-data-pipeline")
        TARGET (str): prod or dev (default: "dev")
        USERNAME (str): Used in dev paths (default: "default")

    Note: Handles SQLMesh physical table names by removing hash suffixes and comments.
    """
<<<<<<< HEAD
    bucket = os.environ.get("S3_BUCKET_NAME", "osaa-mvp")
    target = os.environ.get("TARGET", "prod").lower()
    username = os.environ.get("USERNAME", "default").lower()

    if target == "prod":
        env_path = target
    else:
        env_path = f"{target}_{username}"

    if not isinstance(subfolder_filename, str):
        subfolder_filename = str(subfolder_filename).strip("'")

    path = f"s3://{bucket}/{env_path}/landing/{subfolder_filename}.parquet"
    return path


def find_indicator_models(selected_models: Optional[List[str]] = None) -> List[tuple]:
    """Find all models ending with _indicators in the sources directory.

    Args:
        selected_models: Optional list of model names to include (e.g., ['opri']).
                         If None, all models are included.
                         If a model name is not found, it will be skipped.
    """
    indicator_models = []
    sources_dir = os.path.join(SQLMESH_DIR, "models", "sources")

    try:
        for source in os.listdir(sources_dir):
            source_dir = os.path.join(sources_dir, source)
            if os.path.isdir(source_dir):
                indicator_files = [
                    f for f in os.listdir(source_dir) if f.endswith("_indicators.py")
                ]
                for file in indicator_files:
                    module_name = f"models.sources.{source}.{file[:-3]}"
                    # Check if the module_name is in the selected_models list
                    if selected_models is None or source in selected_models:
                        indicator_models.append((source, module_name))
    except FileNotFoundError:
        raise FileNotFoundError(f"Sources directory not found: {sources_dir}")
    except Exception as e:
        raise RuntimeError(f"An error occurred while finding indicator models: {e}")

    return indicator_models
=======
    
    # Get environment variables
    bucket = os.environ.get("S3_BUCKET_NAME", "unosaa-data-pipeline")
    target = os.environ.get("TARGET", "dev").lower()
    username = os.environ.get("USERNAME", "default").lower()

    # Construct environment path
    env_path = "prod" if target == "prod" else f"dev/{target}_{username}"

    # Get and parse model name
    this_model = str(evaluator.locals.get('this_model', ''))
    
    # Extract schema and determine schema path
    schema = this_model.split('.')[1].strip('"')
    schema_path = "master" if schema == "master" else "source"
    
    # Extract and clean table name
    table = this_model.split('.')[2].strip('"')  # Remove surrounding quotes
    table = table.split()[0]  # Remove any comments
    if "__" in table:
        table = table.rsplit("__", 1)[0]  # Remove hash suffix
    
    # Construct S3 path
    s3_path = f"s3://{bucket}/{env_path}/staging/{schema_path}/{table}.parquet"
    
    # Build the SQL statement
    sql = f"""COPY (SELECT * FROM {this_model}) TO '{s3_path}' (FORMAT PARQUET)"""

    return sql
>>>>>>> 899cb039
<|MERGE_RESOLUTION|>--- conflicted
+++ resolved
@@ -2,13 +2,9 @@
 import re
 from constants import SQLMESH_DIR
 import os
-<<<<<<< HEAD
-from typing import Union, List, Optional
-=======
 from sqlmesh.core.macros import macro, MacroEvaluator
 from sqlglot import exp
-import typing as t
->>>>>>> 899cb039
+import typing as t, List, Optional
 
 
 def _convert_duckdb_type_to_ibis(duckdb_type):
@@ -123,21 +119,35 @@
 
     Note: Handles SQLMesh physical table names by removing hash suffixes and comments.
     """
-<<<<<<< HEAD
-    bucket = os.environ.get("S3_BUCKET_NAME", "osaa-mvp")
-    target = os.environ.get("TARGET", "prod").lower()
+
+    # Get environment variables
+    bucket = os.environ.get("S3_BUCKET_NAME", "unosaa-data-pipeline")
+    target = os.environ.get("TARGET", "dev").lower()
     username = os.environ.get("USERNAME", "default").lower()
 
-    if target == "prod":
-        env_path = target
-    else:
-        env_path = f"{target}_{username}"
+    # Construct environment path
+    env_path = "prod" if target == "prod" else f"dev/{target}_{username}"
 
-    if not isinstance(subfolder_filename, str):
-        subfolder_filename = str(subfolder_filename).strip("'")
+    # Get and parse model name
+    this_model = str(evaluator.locals.get("this_model", ""))
 
-    path = f"s3://{bucket}/{env_path}/landing/{subfolder_filename}.parquet"
-    return path
+    # Extract schema and determine schema path
+    schema = this_model.split(".")[1].strip('"')
+    schema_path = "master" if schema == "master" else "source"
+
+    # Extract and clean table name
+    table = this_model.split(".")[2].strip('"')  # Remove surrounding quotes
+    table = table.split()[0]  # Remove any comments
+    if "__" in table:
+        table = table.rsplit("__", 1)[0]  # Remove hash suffix
+
+    # Construct S3 path
+    s3_path = f"s3://{bucket}/{env_path}/staging/{schema_path}/{table}.parquet"
+
+    # Build the SQL statement
+    sql = f"""COPY (SELECT * FROM {this_model}) TO '{s3_path}' (FORMAT PARQUET)"""
+
+    return sql
 
 
 def find_indicator_models(selected_models: Optional[List[str]] = None) -> List[tuple]:
@@ -168,35 +178,4 @@
     except Exception as e:
         raise RuntimeError(f"An error occurred while finding indicator models: {e}")
 
-    return indicator_models
-=======
-    
-    # Get environment variables
-    bucket = os.environ.get("S3_BUCKET_NAME", "unosaa-data-pipeline")
-    target = os.environ.get("TARGET", "dev").lower()
-    username = os.environ.get("USERNAME", "default").lower()
-
-    # Construct environment path
-    env_path = "prod" if target == "prod" else f"dev/{target}_{username}"
-
-    # Get and parse model name
-    this_model = str(evaluator.locals.get('this_model', ''))
-    
-    # Extract schema and determine schema path
-    schema = this_model.split('.')[1].strip('"')
-    schema_path = "master" if schema == "master" else "source"
-    
-    # Extract and clean table name
-    table = this_model.split('.')[2].strip('"')  # Remove surrounding quotes
-    table = table.split()[0]  # Remove any comments
-    if "__" in table:
-        table = table.rsplit("__", 1)[0]  # Remove hash suffix
-    
-    # Construct S3 path
-    s3_path = f"s3://{bucket}/{env_path}/staging/{schema_path}/{table}.parquet"
-    
-    # Build the SQL statement
-    sql = f"""COPY (SELECT * FROM {this_model}) TO '{s3_path}' (FORMAT PARQUET)"""
-
-    return sql
->>>>>>> 899cb039
+    return indicator_models